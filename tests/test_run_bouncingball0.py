--- conflicted
+++ resolved
@@ -172,15 +172,10 @@
     assert case is not None, "Case 'base' not found"
     print(f"Run {case.name}")
     assert case.special == {"startTime": 0.0, "stopTime": 3, "stepSize": 0.01}
-<<<<<<< HEAD
     case.run("base")
-    res = cases.case_by_name("base").res.res
-=======
-    case.run("results_base")
     _case = cases.case_by_name("base")
     assert _case is not None
     res = _case.res.res
->>>>>>> f0cacc6a
     """
         Cannot be tested in CI as order of variables and models are not guaranteed in different OSs
         inspect = cases.case_by_name("base").res.inspect()
