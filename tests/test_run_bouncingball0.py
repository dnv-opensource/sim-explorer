--- conflicted
+++ resolved
@@ -1,8 +1,8 @@
 from math import sqrt
 from pathlib import Path
-import pytest
 
 import numpy as np
+import pytest
 from case_study.case import Case, Cases
 from case_study.simulator_interface import SimulatorInterface
 
@@ -167,11 +167,7 @@
     t0 = sqrt(2 * h0 / 9.81)  # half-period time with full restitution
     v_max = sqrt(2 * h0 * 9.81)  # speed when hitting bottom
     # h_v = lambda v, g: 0.5 * v**2 / g  # calculate height
-<<<<<<< HEAD
-    assert abs(h0 - 1.0) < 2e-3
-=======
     assert abs(h0 - 1.0) < 1e-2
->>>>>>> f0c6cb99
     assert expect_bounce_at(res, t0, eps=0.02), f"No bounce at {sqrt(2*h0/9.81)}"
     assert expect_bounce_at(res, 2 * t0, eps=0.02), f"No top point at {2*sqrt(2*h0/9.81)}"
 
@@ -190,8 +186,8 @@
     assert expect_bounce_at(res, sqrt(2 * h0 / 1.5), eps=0.02), f"No bounce at {sqrt(2*h0/9.81)}"
     assert expect_bounce_at(res, sqrt(2 * h0 / 1.5) + 0.5 * sqrt(2 * h0 / 1.5), eps=0.4)
     cases.simulator.reset()
-    
+
+
 if __name__ == "__main__":
     retcode = pytest.main(["-rA", "-v", __file__])
-    assert retcode == 0, f"Non-zero return code {retcode}"
-    +    assert retcode == 0, f"Non-zero return code {retcode}"